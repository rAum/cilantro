#pragma once

#include <vector>
#include <Eigen/Dense>

struct PointCloud {
    PointCloud();
    PointCloud(const PointCloud &cloud, const std::vector<size_t> &indices);

    std::vector<Eigen::Vector3f> points;
    std::vector<Eigen::Vector3f> normals;
    std::vector<Eigen::Vector3f> colors;

<<<<<<< HEAD
    inline size_t size() { return points.size(); }
    inline bool hasColors() { return size() > 0 && colors.size() == size(); }
    inline bool hasNormals() { return size() > 0 && normals.size() == size(); }
=======
    inline size_t size() const { return points.size(); };
    inline bool hasColors() const { return size() > 0 && colors.size() == size(); };
    inline bool hasNormals() const { return size() > 0 && normals.size() == size(); };
>>>>>>> fe67e29e

    inline bool empty() { return points.empty(); }
    void clear();
};
<|MERGE_RESOLUTION|>--- conflicted
+++ resolved
@@ -11,16 +11,10 @@
     std::vector<Eigen::Vector3f> normals;
     std::vector<Eigen::Vector3f> colors;
 
-<<<<<<< HEAD
-    inline size_t size() { return points.size(); }
-    inline bool hasColors() { return size() > 0 && colors.size() == size(); }
-    inline bool hasNormals() { return size() > 0 && normals.size() == size(); }
-=======
     inline size_t size() const { return points.size(); };
     inline bool hasColors() const { return size() > 0 && colors.size() == size(); };
     inline bool hasNormals() const { return size() > 0 && normals.size() == size(); };
->>>>>>> fe67e29e
 
-    inline bool empty() { return points.empty(); }
+    inline bool empty() const { return points.empty(); }
     void clear();
 };
